[package]
name = "aleo"
version = "0.2.0"
authors = ["The Aleo Team <hello@aleo.org>"]
description = "Aleo"
homepage = "https://aleo.org"
repository = "https://github.com/AleoHQ/aleo"
keywords = ["aleo", "cryptography", "blockchain", "decentralized", "zero-knowledge"]
categories = ["cryptography::cryptocurrencies", "operating-systems"]
include = ["Cargo.toml", "src", "README.md", "LICENSE.md"]
license = "GPL-3.0"
edition = "2018"

[workspace]
members = ["rust/account", "rust/environment", "rust/record", "wasm"]

[lib]
path = "rust/aleo/lib.rs"

[[bin]]
name = "aleo"
path = "rust/aleo/main.rs"

<<<<<<< HEAD
[dependencies.aleo-account]
path = "./rust/account"
version = "0.2.0"

[dependencies.aleo-record]
path = "./rust/record"
version = "0.2.0"

[dependencies.snarkos-storage]
version = "1.3.8"

[dependencies.snarkvm-algorithms]
version = "0.5.4"
features = ["wasm"]

[dependencies.snarkvm-dpc]
version = "0.5.4"

[dependencies.snarkvm-utilities]
version = "0.5.4"

[dependencies.anyhow]
version = "1.0.38"

[dependencies.base64]
version = "0.13"

[dependencies.colored]
version = "2"

[dependencies.hex]
version = "0.4.3"

[dependencies.rand]
version = "0.8"
default-features = false

[dependencies.rand_chacha]
version = "0.3.0"
default-features = false

[dependencies.reqwest]
version = "0.11"
features = ["json"]

[dependencies.self_update]
version = "0.26"

[dependencies.serde]
version = "1.0"
features = ["derive"]

[dependencies.serde_json]
version = "1.0"

[dependencies.structopt]
version = "0.3"

[dependencies.thiserror]
version = "1.0"

[dependencies.uuid]
version = "0.8.1"
features = ["v4", "serde"]

[dependencies.wasm-bindgen]
version = "0.2.73"

[dev-dependencies.colored]
version = "2"
features = ["no-color"]

[dev-dependencies.rusty-hook]
version = "0.11.2"

[dev-dependencies.tokio]
version = "1.5.0"
features = ["rt-multi-thread"]

[dev-dependencies.wasm-bindgen-test]
version = "0.3.23"

[dev-dependencies.wiremock]
version = "0.5"
=======
[dependencies]
#snarkvm-dpc = { version = "0.0.2", default-features = false }
#snarkvm-errors = { version = "0.0.2", default-features = false }
#snarkvm-models = { version = "0.0.2", default-features = false }
#snarkvm-objects = { version = "0.0.2", default-features = false }
#snarkvm-storage = { version = "0.0.2", default-features = false, optional = true }
#snarkvm-utilities = { version = "0.0.2", default-features = false }

aleo-account = { path = "./rust/account", version = "0.2.0" }

snarkvm-dpc = { version = "0.0.5" }
snarkvm-errors = { version = "0.0.5" }
snarkvm-models = { version = "0.0.5" }
snarkvm-objects = { version = "0.0.5" }
snarkvm-storage = { version = "0.0.5" }
snarkvm-utilities = { version = "0.0.5" }

anyhow = { version = "1.0.40" }
base64 = { version = "0.13" }
colored = { version = "2" }
hex = { version = "0.4.3" }
rand = { version = "0.8", default-features = false }
rand_chacha = { version = "0.3.0", default-features = false }
reqwest = { version = "0.11", features = ["json"] }
self_update = { version = "0.27" }
serde = { version = "1.0", features = ["derive"] }
serde_json = { version = "1.0" }
structopt = { version = "0.3" }
thiserror = { version = "1.0" }
uuid = { version = "0.8.1", features = ["v4", "serde"] }
wasm-bindgen = { version = "0.2.74" }

[dev-dependencies]
colored = { version = "2", features = ["no-color"] }
wiremock = { version = "0.5" }
rusty-hook = { version = "0.11.2" }
wasm-bindgen-test = { version = "0.3.23" }
tokio = { version = "1.2.0", features = ["rt-multi-thread"] }
>>>>>>> 98042c18

[profile.release]
opt-level = 3
lto = "thin"
incremental = true

[profile.bench]
opt-level = 3
lto = "thin"
incremental = true
debug = false
debug-assertions = false
rpath = false

[profile.dev]
opt-level = 2
lto = "thin"
incremental = true

[profile.test]
opt-level = 2
lto = "thin"
incremental = true
debug = true
debug-assertions = true<|MERGE_RESOLUTION|>--- conflicted
+++ resolved
@@ -21,7 +21,6 @@
 name = "aleo"
 path = "rust/aleo/main.rs"
 
-<<<<<<< HEAD
 [dependencies.aleo-account]
 path = "./rust/account"
 version = "0.2.0"
@@ -44,7 +43,7 @@
 version = "0.5.4"
 
 [dependencies.anyhow]
-version = "1.0.38"
+version = "1.0.40"
 
 [dependencies.base64]
 version = "0.13"
@@ -68,7 +67,7 @@
 features = ["json"]
 
 [dependencies.self_update]
-version = "0.26"
+version = "0.27"
 
 [dependencies.serde]
 version = "1.0"
@@ -88,7 +87,7 @@
 features = ["v4", "serde"]
 
 [dependencies.wasm-bindgen]
-version = "0.2.73"
+version = "0.2.74"
 
 [dev-dependencies.colored]
 version = "2"
@@ -106,46 +105,6 @@
 
 [dev-dependencies.wiremock]
 version = "0.5"
-=======
-[dependencies]
-#snarkvm-dpc = { version = "0.0.2", default-features = false }
-#snarkvm-errors = { version = "0.0.2", default-features = false }
-#snarkvm-models = { version = "0.0.2", default-features = false }
-#snarkvm-objects = { version = "0.0.2", default-features = false }
-#snarkvm-storage = { version = "0.0.2", default-features = false, optional = true }
-#snarkvm-utilities = { version = "0.0.2", default-features = false }
-
-aleo-account = { path = "./rust/account", version = "0.2.0" }
-
-snarkvm-dpc = { version = "0.0.5" }
-snarkvm-errors = { version = "0.0.5" }
-snarkvm-models = { version = "0.0.5" }
-snarkvm-objects = { version = "0.0.5" }
-snarkvm-storage = { version = "0.0.5" }
-snarkvm-utilities = { version = "0.0.5" }
-
-anyhow = { version = "1.0.40" }
-base64 = { version = "0.13" }
-colored = { version = "2" }
-hex = { version = "0.4.3" }
-rand = { version = "0.8", default-features = false }
-rand_chacha = { version = "0.3.0", default-features = false }
-reqwest = { version = "0.11", features = ["json"] }
-self_update = { version = "0.27" }
-serde = { version = "1.0", features = ["derive"] }
-serde_json = { version = "1.0" }
-structopt = { version = "0.3" }
-thiserror = { version = "1.0" }
-uuid = { version = "0.8.1", features = ["v4", "serde"] }
-wasm-bindgen = { version = "0.2.74" }
-
-[dev-dependencies]
-colored = { version = "2", features = ["no-color"] }
-wiremock = { version = "0.5" }
-rusty-hook = { version = "0.11.2" }
-wasm-bindgen-test = { version = "0.3.23" }
-tokio = { version = "1.2.0", features = ["rt-multi-thread"] }
->>>>>>> 98042c18
 
 [profile.release]
 opt-level = 3
